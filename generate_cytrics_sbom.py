--- conflicted
+++ resolved
@@ -705,20 +705,8 @@
 
             # handle PE imports
             if 'peImport' in md:
-<<<<<<< HEAD
                 # NOTE: UWP apps have their own search order for libraries; they use a .appx or .msix file extension and appear to be zip files, so our SBOM probably doesn't even include them
                 add_windows_pe_dependencies(sw, md['peImport'])
-=======
-                for fname in md['peImport']:
-                    # TODO add a check for the dependency being in the same install folder as the exectutable (depends on being able to get accurate install locations from msi/exe installers)
-                    if dependency_uuid := [item.get('UUID') for item in sbom['software'] if item.get('fileName')[0] == fname]:
-                        # shouldn't find multiple entries with the same UUID
-                        # if we did, there may be files outside of the correct search path that were considered in the previous step
-                        add_relationship(dependent_uuid, dependency_uuid[0], "Uses")
-                    else:
-                        print(f" Dependency {fname} not found for sbom['software'] entry={sw}\n")
-            # TODO handle .NET imports
->>>>>>> 6442942b
             if 'peBoundImport' in md:
                 add_windows_pe_dependencies(sw, md['peBoundImport'])
             if 'peDelayImport' in md:
