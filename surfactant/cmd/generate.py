--- conflicted
+++ resolved
@@ -6,12 +6,8 @@
 import os
 import pathlib
 import re
-<<<<<<< HEAD
 import sys
-from typing import List, Union
-=======
 from typing import Dict, List, Tuple, Union
->>>>>>> b01b8d65
 
 import click
 
