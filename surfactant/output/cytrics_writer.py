<<<<<<< HEAD
from typing import Optional
=======
# Copyright 2023 Lawrence Livermore National Security, LLC
# See the top-level LICENSE file for details.
#
# SPDX-License-Identifier: MIT
>>>>>>> b01b8d65

import surfactant.plugin
from surfactant.sbomtypes import SBOM


@surfactant.plugin.hookimpl
def write_sbom(sbom: SBOM, outfile) -> None:
    # outfile is a file pointer, not a file name
    outfile.write(sbom.to_json(indent=2))


@surfactant.plugin.hookimpl
def short_name() -> Optional[str]:
    return "cytrics"<|MERGE_RESOLUTION|>--- conflicted
+++ resolved
@@ -1,11 +1,9 @@
-<<<<<<< HEAD
-from typing import Optional
-=======
 # Copyright 2023 Lawrence Livermore National Security, LLC
 # See the top-level LICENSE file for details.
 #
 # SPDX-License-Identifier: MIT
->>>>>>> b01b8d65
+
+from typing import Optional
 
 import surfactant.plugin
 from surfactant.sbomtypes import SBOM
